[bot]
floor = 5
mana_level = 1,2,3,4,5
<<<<<<< HEAD
units = sentry, boreas, robot, engineer, hey
=======
units = sentry, boreas, robot, engineer, hex
>>>>>>> cfd79ae8
dps_unit = boreas
pve = True
require_shaman = False
<|MERGE_RESOLUTION|>--- conflicted
+++ resolved
@@ -1,11 +1,7 @@
 [bot]
 floor = 5
 mana_level = 1,2,3,4,5
-<<<<<<< HEAD
-units = sentry, boreas, robot, engineer, hey
-=======
 units = sentry, boreas, robot, engineer, hex
->>>>>>> cfd79ae8
 dps_unit = boreas
 pve = True
 require_shaman = False
