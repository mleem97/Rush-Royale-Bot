"""
Rush Royale Bot GUI - Python 3.13 Compatible
Legacy Tkinter interface with modern Python features
"""
from __future__ import annotations

from tkinter import (
    Tk,
    Frame,
    Label,
    Button,
    Text,
    Entry,
    Checkbutton,
    IntVar,
    WORD,
    NORMAL,
    DISABLED,
    END,
    LEFT,
    RIGHT,
    TOP,
    BOTTOM,
    W,
    E,
    S,
    NW,
    SW,
    SE,
)
import os
import numpy as np
import threading
import logging
import configparser
from typing import Optional, Dict, Any, List, Tuple

# internal
import bot_handler
import bot_logger
try:
    from latency import LT
except Exception:
    class _DummyLT:
        def rolling_stats(self):
            return {'count': 0, 'avg_ms': 0.0, 'p50_ms': 0.0, 'p90_ms': 0.0, 'p99_ms': 0.0}
    LT = _DummyLT()


# GUI Class
class RR_bot:

    def __init__(self):
        # State variables
        self.stop_flag = False
        self.running = False
        self.info_ready = threading.Event()
<<<<<<< HEAD
        self.thread_run: threading.Thread | None = None
        self.thread_init: threading.Thread | None = None
        self.bot_instance: Any | None = None
=======
        self.thread_run = None
        self.thread_init = None
        self.bot_instance = None
>>>>>>> 37071ab7
        # Read config file
        self.config = configparser.ConfigParser()
        self.config.read('config.ini')
        # Create tkinter window base
        self.root = create_base()
        self.frames = self.root.winfo_children()
        # Setup frame 1 (options)
        self.ads_var, self.pve_var, self.mana_vars, self.floor = create_options(self.frames[0], self.config)
        # Setup frame 2 (combat info)
        self.grid_dump, self.unit_dump, self.merge_dump = create_combat_info(self.frames[1])
        # Log frame (frame[3])
        bg = '#575559'
        fg = '#ffffff'
        logger_feed = Text(self.frames[3], height=30, width=38, bg=bg, fg=fg, wrap=WORD, font=('Consolas', 9))
        logger_feed.grid(row=0, sticky=S)
        # Setup & Connect logger to text widget
        self.logger = bot_logger.create_log_feed(logger_feed)

        # Controls frame (frames[2])
        start_button = Button(self.frames[2], text='Start Bot', command=self.start_command)
        stop_button = Button(self.frames[2], text='Stop Bot', command=self.stop_bot, padx=20)
        leave_dungeon = Button(self.frames[2], text='Quit Floor', command=self.leave_game, bg='#ff0000', fg='#000000')
        # Live reaction time label (updates every 100ms)
        self.latency_label = Label(self.frames[2], text='RT: -- ms', font=('Consolas', 10))
        self.latency_label.grid(row=0, column=0, padx=5, sticky=W)
        start_button.grid(row=0, column=1, padx=10)
        stop_button.grid(row=0, column=2, padx=5)
        leave_dungeon.grid(row=0, column=3, padx=5)

        # Layout frames
        self.frames[0].pack(padx=0, pady=0, side=TOP, anchor=NW)
        self.frames[1].pack(padx=10, pady=10, side=RIGHT, anchor=SE)
        self.frames[2].pack(padx=10, pady=10, side=BOTTOM, anchor=SW)
        self.frames[3].pack(padx=10, pady=10, side=LEFT, anchor=SW)
        self.logger.debug('GUI started!')
        # Start periodic latency updates
        self._schedule_latency_update()
        self.root.mainloop()

    # Clear loggers, collect threads, and close window
    def __exit__(self, exc_type, exc_value, traceback):
        self.logger.info('Exiting GUI')
        self.logger.handlers.clear()
        if self.thread_run:
            self.thread_run.join()
        if self.thread_init:
            self.thread_init.join()
        self.root.destroy()
        try:
            client = getattr(self.bot_instance, 'client', None)
            if client is not None and hasattr(client, 'stop'):
                client.stop()
        except Exception:
            pass

    # Initilzie the thread for main bot
    def start_command(self):
        self.stop_flag = False
        self.update_config()
        if self.running:
            return
        self.running = True
        # Start main thread
        self.thread_run = threading.Thread(target=self.start_bot, args=())
        self.thread_run.start()

    # Update config file
    def update_config(self):
        # Update config file
        floor_var = int(self.floor.get())
        card_level = np.array([var.get() for var in self.mana_vars]) * np.arange(1, 6)
        card_level = card_level[card_level != 0]
        self.config.read('config.ini')
        self.config['bot']['floor'] = str(floor_var)
        self.config['bot']['mana_level'] = np.array2string(card_level, separator=',')[1:-1]
        self.config['bot']['pve'] = str(bool(self.pve_var.get()))
        with open('config.ini', 'w') as configfile:
            self.config.write(configfile)
        self.logger.info("Stored settings to config!")

    # Update unit selection
    def update_units(self):
        self.selected_units = self.config['bot']['units'].replace(' ', '').split(',')
        self.logger.info(f'Selected units: {", ".join(self.selected_units)}')
        if not bot_handler.select_units([unit + '.png' for unit in self.selected_units]):
            valid_units = ' '.join(os.listdir("all_units")).replace('.png', '').split(' ')
            self.logger.info(f'Invalid units in config file! Valid units: {valid_units}')

    # Run the bot
    def start_bot(self):
        # Run startup of bot instance
        self.logger.warning('Starting bot...')
        self.bot_instance = bot_handler.start_bot_class(self.logger)
        os.system(r"type src\startup_message.txt")
        self.update_units()
        infos_ready = threading.Event()
        # Pass gui info to bot
        self.bot_instance.bot_stop = False
        setattr(self.bot_instance, 'logger', self.logger)
        setattr(self.bot_instance, 'config', self.config)
        bot = self.bot_instance
        # Start bot thread
        thread_bot = threading.Thread(target=bot_handler.bot_loop, args=([bot, infos_ready]))
        thread_bot.start()
        # Dump infos to gui whenever ready
        while True:
            infos_ready.wait(timeout=5)
            self.update_text(
                bot.combat_step,
                bot.combat,
                bot.output,
                bot.grid_df,
                bot.unit_series,
                bot.merge_series,
                bot.info,
            )
            infos_ready.clear()
            if self.stop_flag:
                self.bot_instance.bot_stop = True
                self.logger.warning('Exiting main loop...')
                thread_bot.join()
                # Stop scrcpy process if running
                if hasattr(self.bot_instance, 'scrcpy_process') and self.bot_instance.scrcpy_process:
                    self.bot_instance.stop_scrcpy()
                self.logger.info('Bot stopped!')
                self.logger.critical('Safe to close gui')
                return

    # Raise stop flag to threads
    def stop_bot(self):
        self.running = False
        self.stop_flag = True
        self.logger.info('Stopping bot!')

    # Leave current co-up game
    def leave_game(self):
        # check if bot_instance exists
        bot = getattr(self, 'bot_instance', None)
        if bot is not None and hasattr(bot, 'restart_RR'):
            thread_bot = threading.Thread(target=bot.restart_RR, args=(True,))
            thread_bot.start()
        else:
            self.logger.warning('Bot has not been started yet!')

    # Periodically refresh the reaction time label
    def _schedule_latency_update(self):
        try:
            stats = LT.rolling_stats()
            last = LT.last_thinking_ms()
            if stats.get('count', 0) and stats['count'] > 0:
                text = (
                    f"RT avg {stats['avg_ms']:.0f} ms  p50 {stats['p50_ms']:.0f}  p90 {stats['p90_ms']:.0f}  last {last:.0f}"
                )
            else:
                text = f'RT: -- ms  last {last:.0f}'
            self.latency_label.config(text=text)
        except Exception:
            # Keep label as-is on errors
            pass
        # Update roughly every 100 ms
        self.root.after(100, self._schedule_latency_update)

    # Update text widgets with latest info
    def update_text(self, i, combat, output, grid_df, unit_series, merge_series, info):
        # info + general info
        if grid_df is not None:
            grid_df['unit'] = grid_df['unit'].apply(lambda x: x.replace('.png', ''))
            grid_df['unit'] = grid_df['unit'].apply(lambda x: x.replace('empty', '-'))
            num_demons = str(grid_df[grid_df['unit'] == 'demon_hunter']['rank'].sum())
            avg_age = str(grid_df['Age'].mean().round(2))
            write_to_widget(
                self.root, self.grid_dump,
                f"{combat}, {i+1}/8 {output}, {info}\n{grid_df.to_string()}\nAverage age: {avg_age}\tNumber of demon ranks: {num_demons}"
            )
        if unit_series is not None:
            #unit_series['unit'] = unit_series['unit'].apply(lambda x: x.replace('.png',''))
            write_to_widget(self.root, self.unit_dump, unit_series.to_string())
        if merge_series is not None:
            #merge_series['unit'] = merge_series['unit'].apply(lambda x: x.replace('.png',''))
            write_to_widget(self.root, self.merge_dump, merge_series.to_string())


###
### END OF GUI CLASS
###


def create_options(frame1, config):
    frame1.grid_rowconfigure(0, weight=1)
    frame1.grid_columnconfigure(0, weight=1)

    # General options
    label = Label(frame1, text="Options", justify=LEFT).grid(row=0, column=0, sticky=W)
    user_pvp = 0
    if config.has_option('bot', 'pve'):
        user_pvp = int(config.getboolean('bot', 'pve'))
    pve_var = IntVar(value=user_pvp)
    ads_var = IntVar()
    pve_check = Checkbutton(frame1, text='PvE', variable=pve_var, justify=LEFT).grid(row=0, column=1, sticky=W)
    #ad_check = Checkbutton(frame1, text='Watch ads', variable=ads_var,justify=LEFT).grid(row=0, column=2, sticky=W)
    # Mana level targets
    mana_label = Label(frame1, text="Mana Level Targets", justify=LEFT).grid(row=2, column=0, sticky=W)
    stored_values = np.fromstring(config['bot']['mana_level'], dtype=int, sep=',')
    mana_vars = [IntVar(value=int(i in stored_values)) for i in range(1, 6)]
    mana_buttons = [
        Checkbutton(frame1, text=f'Card {i+1}', variable=mana_vars[i], justify=LEFT).grid(row=2, column=i + 1)
        for i in range(5)
    ]
    # Dungeon Floor
    floor_label = Label(frame1, text="Dungeon Floor", justify=LEFT).grid(row=3, column=0, sticky=W)
    floor = Entry(frame1, name='floor_entry', width=5)
    if config.has_option('bot', 'floor'):
        floor.insert(0, config['bot']['floor'])
    floor.grid(row=3, column=1)
    return ads_var, pve_var, mana_vars, floor


def create_combat_info(frame2):
    # Create text widgets
    grid_dump = Text(frame2, height=18, width=60, bg='#575559', fg='#ffffff')
    unit_dump = Text(frame2, height=10, width=30, bg='#575559', fg='#ffffff')
    merge_dump = Text(frame2, height=10, width=30, bg='#575559', fg='#ffffff')
    grid_dump.grid(row=0, sticky=S)
    unit_dump.grid(row=1, column=0, sticky=W)
    merge_dump.grid(row=1, column=0, sticky=E)
    return grid_dump, unit_dump, merge_dump


def create_base():
    root = Tk()
    root.title("RR bot")
    root.geometry("800x600")
    # Set dark background
    root.configure(background='#575559')
    # Set window icon to png
    root.iconbitmap('calculon.ico')
    root.resizable(False, False)  # ai
    # Add frames
    frame1 = Frame(root)
    frame2 = Frame(root)
    frame2.grid_rowconfigure(0, weight=1)
    frame2.grid_columnconfigure(0, weight=1)
    frame3 = Frame(root, bg='#575559')
    frame3.grid_columnconfigure(0, weight=1)
    frame4 = Frame(root)
    return root


# Function to update text widgets
def write_to_widget(root, tbox, text):
    tbox.config(state=NORMAL)
    tbox.delete(1.0, END)
    tbox.insert(END, text)
    tbox.config(state=DISABLED)
    root.update_idletasks()


# Start the actual bot
if __name__ == "__main__":
    bot_gui = RR_bot()<|MERGE_RESOLUTION|>--- conflicted
+++ resolved
@@ -55,15 +55,10 @@
         self.stop_flag = False
         self.running = False
         self.info_ready = threading.Event()
-<<<<<<< HEAD
         self.thread_run: threading.Thread | None = None
         self.thread_init: threading.Thread | None = None
         self.bot_instance: Any | None = None
-=======
-        self.thread_run = None
-        self.thread_init = None
-        self.bot_instance = None
->>>>>>> 37071ab7
+
         # Read config file
         self.config = configparser.ConfigParser()
         self.config.read('config.ini')
