"""
Rush Royale Bot Core - Python 3.13 Compatible
Enhanced error handling and modern Python features
"""
from __future__ import annotations

import os
import time
import numpy as np
import pandas as pd
import logging
import subprocess
import shutil
from subprocess import Popen, DEVNULL, PIPE
from typing import Optional, Dict, Any, Tuple
from pathlib import Path

# Android ADB - Updated for pure-python-adb + scrcpy hybrid
try:
    from ppadb.client import Client as AdbClient
    from ppadb.device import Device
    ADB_AVAILABLE = True
    
    # Try to import scrcpy for enhanced screenshot capability
    try:
        import scrcpy
        SCRCPY_AVAILABLE = True
    except ImportError:
        SCRCPY_AVAILABLE = False
    
    # Create constants for touch actions (replacing scrcpy const)
    class TouchConstants:
        ACTION_DOWN = 0
        ACTION_UP = 1
        KEYCODE_BACK = 4
    
    const = TouchConstants()
except ImportError:
    # Fallback for missing dependencies
    class AdbClient:
        def __init__(self, host='127.0.0.1', port=5037):
            self.host = host
            self.port = port
        def devices(self):
            return []
    
    class Device:
        def __init__(self):
            self.serial = None
        def shell(self, command):
            pass
        def input_tap(self, x, y):
            pass
        def input_swipe(self, x1, y1, x2, y2, duration=1000):
            pass
    
    class TouchConstants:
        ACTION_DOWN = 0
        ACTION_UP = 1
        KEYCODE_BACK = 4
    
    ADB_AVAILABLE = False
    SCRCPY_AVAILABLE = False
    
    const = TouchConstants()
    ADB_AVAILABLE = False

# Image processing
import cv2
# internal
import bot_perception
import port_scan
import ocr_utils

# default delay between sequential actions (seconds)
SLEEP_DELAY = 0.05


class Bot:

    def __init__(self, device=None):
        self.bot_stop = False
        self.combat = self.output = self.grid_df = self.unit_series = self.merge_series = self.df_groups = self.info = self.combat_step = None
        self.logger = logging.getLogger('__main__')
        if device is None:
            device = port_scan.get_device()
        if not device:
            raise Exception("No device found!")
        self.device = device
        self.bot_id = self.device.split(':')[-1]
        
        # Initialize ADB client
        self.adb_client = AdbClient()
        self.adb_device = None
        
        # Initialize scrcpy process for screenshots
        self.scrcpy_process = None
        self.scrcpy_executable = self.find_scrcpy_executable()
        
        # Connect to device
        devices = self.adb_client.devices()
        for dev in devices:
            if dev.serial == self.device:
                self.adb_device = dev
                break
        
        if not self.adb_device:
            # Try to connect
            self.shell(f'adb connect {self.device}')
            devices = self.adb_client.devices()
            for dev in devices:
                if dev.serial == self.device:
                    self.adb_device = dev
                    break
        
        if not self.adb_device:
            raise Exception(f"Could not connect to device {self.device}")
            
        # Launch application through ADB shell
        self.adb_device.shell('monkey -p com.my.defense 1')
        
        # Check if 'bot_feed.png' exists
        if not os.path.isfile(f'bot_feed_{self.bot_id}.png'):
            self.getScreen()
        self.screenRGB = cv2.imread(f'bot_feed_{self.bot_id}.png')
        
        self.logger.info('Connected to Android device via ADB')
        time.sleep(0.5)

    def __exit__(self, exc_type, exc_value, traceback):
        self.bot_stop = True
        self.logger.info('Exiting bot')
        # Stop scrcpy process if running
        if self.scrcpy_process:
            self.stop_scrcpy()

    def find_scrcpy_executable(self) -> Optional[str]:
        """Find scrcpy executable in common locations"""
        possible_paths = [
            'scrcpy.exe',  # In PATH
            r'C:\Program Files\scrcpy\scrcpy.exe',
            r'C:\Program Files (x86)\scrcpy\scrcpy.exe',
            r'.\scrcpy\scrcpy.exe',  # Local directory
            r'.\bin\scrcpy.exe',
        ]
        
        for path in possible_paths:
            if shutil.which(path) or os.path.exists(path):
                self.logger.info(f'Found scrcpy at: {path}')
                return path
        
        self.logger.warning('scrcpy executable not found - will use ADB screencap fallback')
        return None

    def start_scrcpy(self) -> bool:
        """Start scrcpy process for screen mirroring"""
        if not self.scrcpy_executable:
            return False
            
        try:
            # Start scrcpy in window mode with no controls (view only)
            cmd = [
                self.scrcpy_executable,
                '--serial', self.device,
                '--no-control',  # View only
                '--window-title', f'RR Bot {self.device}',
                '--window-width', '800',
                '--window-height', '450'
            ]
            
            self.scrcpy_process = Popen(cmd, stdout=DEVNULL, stderr=DEVNULL)
            self.logger.info('Started scrcpy process for screen mirroring')
            time.sleep(2)  # Give scrcpy time to start
            return True
            
        except Exception as e:
            self.logger.error(f'Failed to start scrcpy: {e}')
            self.scrcpy_process = None
            return False

    def stop_scrcpy(self):
        """Stop scrcpy process"""
        if self.scrcpy_process:
            try:
                self.scrcpy_process.terminate()
                self.scrcpy_process.wait(timeout=5)
                self.logger.info('Stopped scrcpy process')
            except subprocess.TimeoutExpired:
                self.scrcpy_process.kill()
                self.logger.warning('Force killed scrcpy process')
            except Exception as e:
                self.logger.error(f'Error stopping scrcpy: {e}')
            finally:
                self.scrcpy_process = None

    # Function to send ADB shell command
    def shell(self, cmd):
        if self.adb_device:
            return self.adb_device.shell(cmd)
        else:
            # Fallback to system ADB
            p = Popen(['adb', '-s', self.device, 'shell', cmd], stdout=DEVNULL, stderr=DEVNULL)
            p.wait()

    # Send ADB to click screen
    def click(self, x, y, delay_mult=1):
        if self.adb_device:
            self.adb_device.input_tap(x, y)
        else:
            # Fallback to shell command
            self.shell(f'input tap {x} {y}')
        time.sleep(SLEEP_DELAY * delay_mult)

    # Click button coords offset and extra delay
    def click_button(self, pos):
        coords = np.array(pos) + 10
        self.click(*coords)
        time.sleep(SLEEP_DELAY * 10)

    # Swipe on combat grid to merge units
    def swipe(self, start, end):
        boxes, box_size = get_grid()
        # Offset from box edge
        offset = 60
        start_pos = boxes[start[0], start[1]] + offset
        end_pos = boxes[end[0], end[1]] + offset
        
        if self.adb_device:
            self.adb_device.input_swipe(start_pos[0], start_pos[1], end_pos[0], end_pos[1], 300)
        else:
            # Fallback to shell command
            self.shell(f'input swipe {start_pos[0]} {start_pos[1]} {end_pos[0]} {end_pos[1]} 300')

    # Send key command
    def key_input(self, key):
        if self.adb_device:
            self.adb_device.input_keyevent(key)
        else:
            self.shell(f'input keyevent {key}')

    # Wait until a given icon is no longer detected on screen
    def wait_until_icon_absent(self, icon_filename: str, timeout: float = 60.0, poll: float = 0.5) -> bool:
        """Poll the screen until the provided icon is not detected anymore.
        Returns True if the icon disappeared within timeout, False otherwise.
        If the icon never appears, returns True immediately (no waiting needed).
        """
        start = time.time()
        seen_once = False
        while (time.time() - start) < timeout and not self.bot_stop:
            df = self.get_current_icons(available=True)
            present = (not df.empty) and (df['icon'] == icon_filename).any()
            if present:
                seen_once = True
            elif seen_once:
                self.logger.info(f"{icon_filename} cleared after {time.time() - start:.1f}s")
                return True
            time.sleep(poll)
        if not seen_once:
            # Icon was never seen; nothing to wait for
            return True
        self.logger.warning(f"Timeout waiting for {icon_filename} to disappear")
        return False

    # Force restart the game through ADB, or spam 10 disconnects to abandon match
    def restart_RR(self, quick_disconnect=False):
        if quick_disconnect:
            for i in range(15):
                if self.adb_device:
                    self.adb_device.shell('monkey -p com.my.defense 1')
                else:
                    self.shell('monkey -p com.my.defense 1')  # disconnects really quick for unknown reasons
            return
        # Force kill game through ADB shell
        if self.adb_device:
            self.adb_device.shell('am force-stop com.my.defense')
        else:
            self.shell('am force-stop com.my.defense')
        time.sleep(2)
        # Launch application through ADB shell
        if self.adb_device:
            self.adb_device.shell('monkey -p com.my.defense 1')
        else:
            self.shell('monkey -p com.my.defense 1')
        time.sleep(10)  # wait for app to load

    # Take screenshot of device screen and load pixel values
    def getScreen(self):
        bot_id = self.device.split(':')[-1]
        screenshot_path = f'bot_feed_{bot_id}.png'
        
        # Method 1: Try scrcpy executable screenshot (fastest, highest quality)
        if self.scrcpy_executable and self._try_scrcpy_screenshot(screenshot_path):
            self.logger.debug('Screenshot taken via scrcpy executable')
        # Method 2: Try pure-python-adb (reliable)
        elif self._try_adb_screenshot(screenshot_path):
            self.logger.debug('Screenshot taken via pure-python-adb')
        # Method 3: Fallback to shell ADB (last resort)
        elif self._try_shell_screenshot(screenshot_path):
            self.logger.debug('Screenshot taken via ADB shell')
        else:
            self.logger.error('All screenshot methods failed!')
            return
        
        # Load screenshot and validate
        try:
            new_img = cv2.imread(screenshot_path)
            if new_img is not None and new_img.shape[0] > 0 and new_img.shape[1] > 0:
                self.screenRGB = new_img
                self.logger.debug(f'Screenshot loaded successfully: {new_img.shape}')
            else:
                self.logger.warning(f'Invalid screenshot file: {screenshot_path}')
        except Exception as e:
            self.logger.error(f'Failed to load screenshot: {e}')

    def _try_scrcpy_screenshot(self, output_path: str) -> bool:
        """Try taking screenshot using scrcpy executable"""
        if not self.scrcpy_executable:
            return False
        try:
            cmd = [
                self.scrcpy_executable,
                '--serial', self.device,
                '--no-display',  # No window
                '--record', output_path.replace('.png', '.mp4'),
                '--time-limit', '1'  # Record for 1 second
            ]
            # Alternative: use scrcpy screenshot feature if available
            cmd = ['adb', '-s', self.device, 'exec-out', 'screencap', '-p']
            with open(output_path, 'wb') as f:
                p = subprocess.run(cmd, stdout=f, stderr=DEVNULL, timeout=10)
                return p.returncode == 0
        except Exception:
            return False

    def _try_adb_screenshot(self, output_path: str) -> bool:
        """Try taking screenshot using pure-python-adb"""
        try:
            if self.adb_device:
                screencap = self.adb_device.screencap()
                if screencap and len(screencap) > 1000:  # Reasonable size check
                    with open(output_path, 'wb') as f:
                        f.write(screencap)
                    return True
        except Exception as e:
            self.logger.debug(f'ADB screencap failed: {e}')
        return False

    def _try_shell_screenshot(self, output_path: str) -> bool:
        """Try taking screenshot using shell ADB command"""
        try:
            cmd = ['adb', '-s', self.device, 'exec-out', 'screencap', '-p']
            with open(output_path, 'wb') as f:
                p = subprocess.run(cmd, stdout=f, stderr=DEVNULL, timeout=10)
                return p.returncode == 0
        except Exception:
            return False

    # Crop latest screenshot taken
    def crop_img(self, x, y, dx, dy, name='icon.png'):
        # Load screen
        img_rgb = self.screenRGB
        img_rgb = img_rgb[y:y + dy, x:x + dx]
        cv2.imwrite(name, img_rgb)

    def getMana(self):
        return int(self.getText(220, 1360, 90, 50, new=False, digits=True))

    # find icon on screen
    def getXYByImage(self, target, new=True):
        valid_targets = ['battle_icon', 'pvp_button', 'back_button', 'cont_button', 'fighting']
        if not target in valid_targets:
            return "INVALID TARGET"
        if new:
            self.getScreen()
        imgSrc = f'icons/{target}.png'
        img_rgb = self.screenRGB
        img_gray = cv2.cvtColor(img_rgb, cv2.COLOR_BGR2GRAY)
        template = cv2.imread(imgSrc, 0)
        res = cv2.matchTemplate(img_gray, template, cv2.TM_CCOEFF_NORMED)
        threshold = 0.8
        loc = np.where(res >= threshold)
        if len(loc[0]) > 0:
            y = loc[0][0]
            x = loc[1][0]
            return [x, y]

    def get_store_state(self):
        x, y = [140, 1412]
        store_states_names = ['refresh', 'new_store', 'nothing', 'new_offer', 'spin_only']
        store_states = np.array([[255, 255, 255], [27, 235, 206], [63, 38, 12], [48, 253, 251], [80, 153, 193]])
        store_rgb = self.screenRGB[y:y + 1, x:x + 1]
        store_rgb = store_rgb[0][0]
        # Take mean square of rgb value and store states
        store_mse = ((store_states - store_rgb)**2).mean(axis=1)
        closest_state = store_mse.argmin()
        return store_states_names[closest_state]

    # Check if any icons are on screen
    def get_current_icons(self, new=True, available=False):
        current_icons = []
        # Update screen and load screenshot as grayscale
        if new:
            self.getScreen()
        img_rgb = self.screenRGB
        if img_rgb is None:
            self.logger.warning('Screenshot is None - cannot detect icons')
            return pd.DataFrame(columns=['icon', 'available', 'pos [X,Y]'])
            
        img_gray = cv2.cvtColor(img_rgb, cv2.COLOR_BGR2GRAY)
        self.logger.debug(f'Screenshot shape: {img_gray.shape}')

        # OCR fallback for chapter headers
        try:
            ocr_chapters = ocr_utils.find_chapter_headers(img_rgb)
        except Exception as e:
            ocr_chapters = {}
            self.logger.debug(f'Chapter OCR failed: {e}')

        # Check every target in dir
        icon_count = 0
        for target in os.listdir("icons"):
            x = 0  # reset position
            y = 0
            # Load icon
            imgSrc = f'icons/{target}'
            template = cv2.imread(imgSrc, 0)
            if template is None:
                self.logger.debug(f'Could not load template: {imgSrc}')
                continue
                
            # Compare images
            res = cv2.matchTemplate(img_gray, template, cv2.TM_CCOEFF_NORMED)
            threshold = 0.8
            max_val = res.max()
            loc = np.where(res >= threshold)
            icon_found = len(loc[0]) > 0
<<<<<<< HEAD

            if icon_found:
                y = loc[0][0]
                x = loc[1][0]
            elif target.startswith('chapter_'):
                # Fallback to OCR if chapter icon not found
                try:
                    num = int(target.split('_')[1].split('.')[0])
                    if num in ocr_chapters:
                        x, y = ocr_chapters[num]
                        icon_found = True
                        self.logger.debug(f'OCR detected {target} at position {(x, y)}')
                except Exception:
                    pass

            # Debug for key icons
            if target in ['home_screen.png', 'battle_icon.png'] or 'chapter_' in target:
                self.logger.debug(f'Icon {target}: max_val={max_val:.3f}, found={icon_found}')

=======
            
            # Removed verbose per-icon visibility debug logging
            
>>>>>>> 37071ab7
            if icon_found:
                icon_count += 1
            current_icons.append([target, icon_found, (x, y)])
            
        self.logger.debug(f'Total icons found: {icon_count}/{len(current_icons)}')
        icon_df = pd.DataFrame(current_icons, columns=['icon', 'available', 'pos [X,Y]'])
        # filter out only available buttons
        if available:
            icon_df = icon_df[icon_df['available'] == True].reset_index(drop=True)
        return icon_df

    # Scan battle grid, update OCR images
    def scan_grid(self, new=False):
        boxes, box_size = get_grid()
        # should be enabled by default
        if new:
            self.getScreen()
        box_list = boxes.reshape(15, 2)
        names = []
        if not os.path.isdir('OCR_inputs'):
            os.mkdir('OCR_inputs')
        for i in range(len(box_list)):
            file_name = f'OCR_inputs/icon_{str(i)}.png'
            self.crop_img(*box_list[i], *box_size, name=file_name)
            names.append(file_name)
        return names

    # Take random unit in series, find corresponding dataframe and merge two random ones
    def merge_unit(self, df_split, merge_series):
        # Pick a random filtered target
        if len(merge_series) > 0:
            merge_target = merge_series.sample().index[0]
        else:
            return merge_series
        # Collect unit dataframe
        merge_df = df_split.get_group(merge_target)
        if len(merge_df) > 1:
            merge_df = merge_df.sample(n=2)
        else:
            return merge_df
        self.log_merge(merge_df)
        # Extract unit position from dataframe
        unit_chosen = merge_df['grid_pos'].tolist()
        # Send Merge
        self.swipe(*unit_chosen)
        time.sleep(0.2)
        return merge_df

    # Merge special units ['harlequin.png','dryad.png','mime.png','scrapper.png']
    # Add logging event
    def merge_special_unit(self, df_split, merge_series, special_type):
        # Get special merge unit
        special_unit, normal_unit = [
            adv_filter_keys(merge_series, units=special_type, remove=remove) for remove in [False, True]
        ]  # scrapper support not tested
        # Get corresponding dataframes
        special_df, normal_df = [df_split.get_group(unit.index[0]).sample() for unit in [special_unit, normal_unit]]
        merge_df = pd.concat([special_df, normal_df])
        self.log_merge(merge_df)
        # Merge 'em
        unit_chosen = merge_df['grid_pos'].tolist()
        self.swipe(*unit_chosen)
        time.sleep(0.2)
        return merge_df

    def log_merge(self, merge_df):
        merge_df['unit'] = merge_df['unit'].apply(lambda x: x.replace('.png', ''))
        unit1, unit2 = merge_df.iloc[0:2]['unit']
        rank = merge_df.iloc[0]['rank']
        log_msg = f"Rank {rank} {unit1}-> {unit2}"
        # Determine log level from rank
        if rank > 4:
            self.logger.error(log_msg)
        elif rank > 2:
            self.logger.debug(log_msg)
        else:
            self.logger.info(log_msg)

    # Find targets for special merge
    def special_merge(self, df_split, merge_series, target='zealot.png'):
        merge_df = None
        # Try to rank up dryads
        dryads_series = adv_filter_keys(merge_series, units='dryad.png')
        if not dryads_series.empty:
            dryads_rank = dryads_series.index.get_level_values('rank')
            for rank in dryads_rank:
                merge_series_dryad = adv_filter_keys(merge_series, units=['harlequin.png', 'dryad.png'], ranks=rank)
                merge_series_zealot = adv_filter_keys(merge_series, units=['dryad.png', target], ranks=rank)
                if len(merge_series_dryad.index) == 2:
                    merge_df = self.merge_special_unit(df_split, merge_series_dryad, special_type='harlequin.png')
                    break
                if len(merge_series_zealot.index) == 2:
                    merge_df = self.merge_special_unit(df_split, merge_series_zealot, special_type='dryad.png')
                    break
        return merge_df

    # Harley Merge target
    def harley_merge(self, df_split, merge_series, target='knight_statue.png'):
        merge_df = None
        # Try to copy target
        hq_series = adv_filter_keys(merge_series, units='harlequin.png')
        if not hq_series.empty:
            hq_rank = hq_series.index.get_level_values('rank')
            for rank in hq_rank:
                merge_series_target = adv_filter_keys(merge_series, units=['harlequin.png', target], ranks=rank)
                if len(merge_series_target.index) == 2:
                    merge_df = self.merge_special_unit(df_split, merge_series_target, special_type='harlequin.png')
                    break
        return merge_df

    # Try to find a merge target and merge it
    def try_merge(self, rank=1, prev_grid=None, merge_target='zealot.png'):
        info = ''
        merge_df = None
        names = self.scan_grid(new=False)
        grid_df = bot_perception.grid_status(names, prev_grid=prev_grid)
        df_split, unit_series, df_groups, group_keys = grid_meta_info(grid_df)
        # Select stuff to merge
        merge_series = unit_series.copy()
        # Remove empty groups
        merge_series = adv_filter_keys(merge_series, units='empty.png', remove=True)
        # Do special merge with dryad/Harley
        self.special_merge(df_split, merge_series, merge_target)
        # Use harely on high dps targets
        if merge_target == 'demon_hunter.png':
            self.harley_merge(df_split, merge_series, target=merge_target)
            # Remove all demons (for co-op)
            demons = adv_filter_keys(merge_series, units='demon_hunter.png')
            num_demon = sum(demons)
            if num_demon >= 11:
                # If board is mostly demons, chill out
                self.logger.info(f'Board is full of demons, waiting...')
                time.sleep(10)
            if self.config.getboolean('bot', 'require_shaman'):
                merge_series = adv_filter_keys(merge_series, units='demon_hunter.png', remove=True)
        merge_series = preserve_unit(merge_series, target='chemist.png')
        # Remove 4x cauldrons
        for _ in range(4):
            merge_series = preserve_unit(merge_series, target='cauldron.png', keep_min=True)
        # Try to keep knight_statue numbers even (can conflict if special_merge already merged)
        num_knight = sum(adv_filter_keys(merge_series, units='knight_statue.png'))
        if num_knight % 2 == 1:
            self.harley_merge(df_split, merge_series, target='knight_statue.png')
        # Preserve 2 highest knight statues
        for _ in range(2):
            merge_series = preserve_unit(merge_series, target='knight_statue.png')
        # Select stuff to merge
        merge_series = merge_series[merge_series >= 2]  # At least 2 units
        merge_series = adv_filter_keys(merge_series, ranks=7, remove=True)  # Remove max ranks
        # Try to merge high priority units
        merge_prio = adv_filter_keys(merge_series,
                                     units=['chemist.png', 'bombardier.png', 'summoner.png', 'knight_statue.png'])
        if not merge_prio.empty:
            info = 'Merging High Priority!'
            merge_df = self.merge_unit(df_split, merge_prio)
        # Merge if board is getting full
        if df_groups['empty.png'] <= 2:
            info = 'Merging!'
            # Add criteria
            low_series = adv_filter_keys(merge_series, ranks=rank, remove=False)
            if not low_series.empty:
                merge_df = self.merge_unit(df_split, low_series)
            else:
                # If grid seems full, merge more units
                info = 'Merging high level!'
                merge_series = adv_filter_keys(merge_series,
                                               ranks=[3, 4, 5, 6, 7],
                                               units=['zealot.png', 'crystal.png', 'bruser.png', merge_target],
                                               remove=True)
                if not merge_series.empty:
                    merge_df = self.merge_unit(df_split, merge_series)
        else:
            info = 'need more units!'
        return grid_df, unit_series, merge_series, merge_df, info

    # Mana level cards
    def mana_level(self, cards, hero_power=False):
        upgrade_pos_dict = {1: [100, 1500], 2: [200, 1500], 3: [350, 1500], 4: [500, 1500], 5: [650, 1500]}
        # Level each card
        for card in cards:
            self.click(*upgrade_pos_dict[card])
        if hero_power:
            self.click(800, 1500)

    # Start a dungeon floor from PvE page
    def play_dungeon(self, floor=5):
        self.logger.debug(f'Starting Dungeon floor {floor}')
        # Divide by 3 and take ceiling of floor as int
        target_chapter = f'chapter_{int(np.ceil((floor)/3))}.png'
        next_chapter = f'chapter_{int(np.ceil((floor+1)/3))}.png'
        self.logger.debug(f'Looking for target chapter: {target_chapter}, next chapter: {next_chapter}')
        pos = np.array([0, 0])
        avail_buttons = self.get_current_icons(available=True)
        # Check if on dungeon page
        if (avail_buttons['icon'] == 'dungeon_page.png').any():
            # Swipe to the top
            [self.swipe([0, 0], [2, 0]) for i in range(14)]
            self.click(30, 600, 5)  # stop scroll and scan screen for buttons
            # Keep swiping until floor is found
            expanded = 0
            for i in range(10):
                # Scan screen for buttons
                avail_buttons = self.get_current_icons(available=True)
                available_chapters = [icon for icon in avail_buttons['icon'] if 'chapter_' in icon]
                self.logger.debug(f'Iteration {i}: Available chapters: {available_chapters}')
                # Look for correct chapter
                if (avail_buttons['icon'] == target_chapter).any():
                    pos = get_button_pos(avail_buttons, target_chapter)
                    self.logger.info(f'Found target chapter {target_chapter} at position {pos}')
                    if not expanded:
                        expanded = 1
                        self.click_button(pos + [500, 90])
                    # check button is near top of screen
                    if pos[1] < 550 and floor % 3 != 0:
                        # Stop scrolling when chapter is near top
                        break
                elif (avail_buttons['icon'] == next_chapter).any() and floor % 3 == 0:
                    pos = get_button_pos(avail_buttons, next_chapter)
                    self.logger.info(f'Found next chapter {next_chapter} at position {pos}')
                    # Stop scrolling if the next chapter is found and last floor of chapter is chosen
                    break
                # Contiue to swiping to find correct chapter
                [self.swipe([2, 0], [0, 0]) for i in range(2)]
                self.click(30, 600)  # stop scroll

            # Click play floor if found
            if not (pos == np.array([0, 0])).any():
                self.logger.info(f'Clicking floor {floor} for chapter at position {pos}')
                # Prefer OCR-based selection if available to avoid wrong slot clicks
                slot_offsets = {1: np.array([30, -460]), 2: np.array([30, 485]), 3: np.array([30, 885])}
                chosen_offset = None
                try:
                    # Refresh screen once to ensure text is visible (after expansion)
                    self.getScreen()
                    floors = ocr_utils.read_floor_from_chapter(self.screenRGB, (int(pos[0]), int(pos[1])))
                    for slot, (val, conf) in floors.items():
                        if val == floor and conf >= 0.55 and slot in slot_offsets:
                            chosen_offset = slot_offsets[slot]
                            self.logger.debug(f'OCR selected slot {slot} (conf={conf:.2f}) for floor {floor}')
                            break
                except Exception as e:
                    self.logger.debug(f'OCR floor read failed, falling back: {e}')

                if chosen_offset is None:
                    # Fallback to modulo-based offset selection
                    if floor % 3 == 0:
                        chosen_offset = slot_offsets[1]
                    elif floor % 3 == 1:
                        chosen_offset = slot_offsets[2]
                    else:
                        chosen_offset = slot_offsets[3]

                self.click_button(pos + chosen_offset)
                self.click_button((500, 600))
                for i in range(10):
                    time.sleep(2)
                    avail_buttons = self.get_current_icons(available=True)
                    # Look for correct chapter
                    self.logger.info(f'Waiting for match to start {i}')
                    if avail_buttons['icon'].isin(['back_button.png', 'fighting.png']).any():
                        break
            else:
                self.logger.error(f'Could not find chapter for floor {floor}. Target: {target_chapter}, Next: {next_chapter}')

    # Locate game home screen and try to start fight is chosen
    def battle_screen(self, start=False, pve=True, floor=5, new=True):
        # Scan screen for any key buttons
        df = self.get_current_icons(new=new, available=True)
        if not df.empty:
            # list of buttons
            if (df['icon'] == 'fighting.png').any() and not (df['icon'] == '0cont_button.png').any():
                return df, 'fighting'
            if (df['icon'] == 'friend_menu.png').any():
                self.click_button(np.array([100, 600]))
                return df, 'friend_menu'
            # Start pvp if homescreen
            if (df['icon'] == 'home_screen.png').any() and (df['icon'] == 'battle_icon.png').any():
                if pve and start:
                    # Add a 500 pixel offset for PvE button
                    self.click_button(np.array([640, 1259]))
                    self.play_dungeon(floor=floor)
                elif start:
                    self.click_button(np.array([140, 1259]))
                    # After pressing PvP, wait for loading indicator to disappear
                    try:
                        self.wait_until_icon_absent('pvp_loading.png', timeout=120.0, poll=1.0)
                    except Exception:
                        pass
                time.sleep(1)
                return df, 'home'
            # Check first button is clickable
            df_click = df[df['icon'].isin(['back_button.png', 'battle_icon.png', '0cont_button.png', '1quit.png'])]
            if not df_click.empty:
                button_pos = df_click['pos [X,Y]'].tolist()[0]
                self.click_button(button_pos)
                return df, 'menu'
        self.key_input(const.KEYCODE_BACK)  # Force back
        return df, 'lost'

    # Navigate and locate store refresh button from battle screen
    def find_store_refresh(self):
        self.click_button((100, 1500))  # Click store button
        [self.swipe([0, 0], [2, 0]) for i in range(5)]  # swipe to top
        self.click(30, 150)  # stop scroll
        avail_buttons = self.get_current_icons(available=True)
        if (avail_buttons['icon'] == 'refresh_button.png').any():
            pos = get_button_pos(avail_buttons, 'refresh_button.png')
            return pos

    # Refresh items in shop when available
    def refresh_shop(self):
        self.click_button((100, 1500))  # Click store button
        self.click_button((475, 1300))  # Click store button
        # Scroll up and find the refresh button
        pos = self.find_store_refresh()
        if isinstance(pos, np.ndarray):
            self.click_button(pos - [300, 820])  # Click first (free) item
            self.click(400, 1165)  # buy
            self.click(30, 150)  # remove pop-up
            self.click_button(pos + [400, -400])  # Click last item (possible legendary)
            self.click(400, 1165)  # buy
            self.click(30, 150)  # remove pop-up
            self.logger.warning('Bought store units!')
            # Try to refresh shop (watch ad)
            self.click_button(pos)

    def watch_ads(self):
        avail_buttons = self.get_current_icons(available=True)
        # Watch ad if available
        if (avail_buttons['icon'] == 'quest_done.png').any():
            pos = get_button_pos(avail_buttons, 'quest_done.png')
            self.click_button(pos)
            self.click(700, 600)  # collect second completed quest
            self.click(700, 400)  # collect second completed quest
            [self.click(150, 250) for i in range(2)]  # click dailies twice
            self.click(420, 420)  # collect ad chest
        elif (avail_buttons['icon'] == 'ad_season.png').any():
            pos = get_button_pos(avail_buttons, 'ad_season.png')
            self.click_button(pos)
        elif (avail_buttons['icon'] == 'ad_pve.png').any():
            pos = get_button_pos(avail_buttons, 'ad_pve.png')
            self.click_button(pos)
        elif (avail_buttons['icon'] == 'battle_icon.png').any():
            self.refresh_shop()
        else:
            #self.logger.info('Watched all ads!')
            return
        # Check if ad was started
        avail_buttons, status = self.battle_screen()
        if status == 'menu' or status == 'home' or (avail_buttons['icon'] == 'refresh_button.png').any():
            self.logger.info('FINISHED AD')
        # Watch ad
        else:
            time.sleep(30)
            # Keep watching until back in menu
            for i in range(10):
                avail_buttons, status = self.battle_screen()
                if status == 'menu' or status == 'home':
                    self.logger.info('FINISHED AD')
                    return  # Exit function
                time.sleep(2)
                self.click(870, 30)  # skip forward/click X
                self.click(870, 100)  # click X playstore popup
                if i > 5:
                    self.key_input(const.KEYCODE_BACK)  # Force back
                self.logger.info(f'AD TIME {i} {status}')
            # Restart game if can't escape ad
            self.restart_RR()


####
#### END OF CLASS
####


# Get fight grid pixel values
def get_grid():
    #Grid dimensions
    top_box = (153, 945)
    box_size = (120, 120)
    gap = 0
    height = 3
    width = 5
    # x_cords
    x_cord = list(range(top_box[0], top_box[0] + (box_size[0] + gap) * width, box_size[0] + gap))
    y_cord = list(range(top_box[1], top_box[1] + (box_size[1] + gap) * height, box_size[1] + gap))
    boxes = []
    # Create list of all boxes
    for y_point in y_cord:
        for x_point in x_cord:
            boxes.append((x_point, y_point))
    # Convert to np array (4x4) with x,y coords
    boxes = np.array(boxes).reshape(height, width, 2)
    return boxes, box_size


def get_unit_count(grid_df):
    df_split = grid_df.groupby("unit")
    df_groups = df_split["unit"].count()
    if not 'empty.png' in df_groups:
        df_groups['empty.png'] = 0
    unit_list = list(df_groups.index)
    return df_split, df_groups, unit_list


# Removes 1x of the highest rank unit from the merge_series
def preserve_unit(unit_series, target='chemist.png', keep_min=False):
    """
    Remove 1x of the highest rank unit from the merge_series
    param: merge_series - pandas series of units to remove
    param: target - target unit to keep
    param: keep_min - if true, keep the lowest rank unit instead of highest
    """
    merge_series = unit_series.copy()
    preserve_series = adv_filter_keys(merge_series, units=target, remove=False)
    if not preserve_series.empty:
        if keep_min:
            preserve_unit = preserve_series.index.min()
        else:
            preserve_unit = preserve_series.index.max()
        # Remove 1 count of highest/lowest rank
        merge_series[merge_series.index == preserve_unit] = merge_series[merge_series.index == preserve_unit] - 1
        # Remove 0 counts
        return merge_series[merge_series > 0]
    else:
        return merge_series


def grid_meta_info(grid_df, min_age=0):
    """
    Split grid df into unique units and ranks
    Shows total count of unit and count of each rank
    param: grid_df - pandas dataframe of grid
    param: min_age - minimum age of unit to include in meta info
    """
    # Split by unique unit
    df_groups = get_unit_count(grid_df)[1]
    grid_df = grid_df[grid_df['Age'] >= min_age].reset_index(drop=True)
    df_split = grid_df.groupby(['unit', 'rank'])
    # Count number of unit of each rank
    unit_series = df_split['unit'].count()
    #unit_series = unit_series.sort_values(ascending=False)
    group_keys = list(unit_series.index)
    return df_split, unit_series, df_groups, group_keys


def filter_units(unit_series, units):
    if not isinstance(units, list):  # Make units a list if not already
        units = [units]
    # Create temp series to hold matches
    series = []
    merge_series = unit_series.copy()
    for token in units:
        if isinstance(token, int):
            exists = merge_series.index.get_level_values('rank').isin([token]).any()
            if exists:
                series.append(merge_series.xs(token, level='rank', drop_level=False))
            else:
                continue  # skip if nothing matches criteria
        elif isinstance(token, str):
            if token in merge_series:
                series.append(merge_series.xs(token, level='unit', drop_level=False))
            else:
                continue
    if not len(series) == 0:
        temp_series = pd.concat(series)
        # Select all entries from original series that are in temp_series
        merge_series = merge_series[merge_series.index.isin(temp_series.index)]
        return merge_series
    else:
        return pd.Series(dtype=object)


def adv_filter_keys(unit_series, units=None, ranks=None, remove=False):
    """
    Returns all elements which match units and ranks values
    If one of the parameters is None, it is ignored and all values are kept
    If remove is True, all elements are removed which do not match the criteria
    param: unit_series - pandas series of units to filter
    param: units - string or list of strings of units to filter by
    param: ranks - int or list of ints of ranks to filter by
    param: remove - if true, return filtered series, if false, return only matches
    """
    # return if no units in series
    if unit_series.empty:
        return pd.Series(dtype=object)
    filtered_ranks = pd.Series(dtype=object)
    if not units is None:
        filtered_units = filter_units(unit_series, units)
    else:
        filtered_units = unit_series.copy()
    # if all units are filtered already, return empty series
    if not ranks is None and not filtered_units.empty:
        filtered_ranks = filter_units(filtered_units, ranks)
    else:
        filtered_ranks = filtered_units.copy()
    # Final filtering
    series = unit_series.copy()
    if remove:
        series = series[~series.index.isin(filtered_ranks.index)]
    else:
        series = series[series.index.isin(filtered_ranks.index)]
    return series


# Will spam read all knowledge in knowledge base for free gold, roughly 3k, 100 gems
def read_knowledge(bot):
    spam_click = range(1000)
    for i in spam_click:
        bot.click(450, 1300, 0.1)


def get_button_pos(df, button):
    #button=button+'.png'
    pos = df[df['icon'] == button]['pos [X,Y]'].reset_index(drop=True)[0]
    return np.array(pos)<|MERGE_RESOLUTION|>--- conflicted
+++ resolved
@@ -434,7 +434,6 @@
             max_val = res.max()
             loc = np.where(res >= threshold)
             icon_found = len(loc[0]) > 0
-<<<<<<< HEAD
 
             if icon_found:
                 y = loc[0][0]
@@ -454,11 +453,6 @@
             if target in ['home_screen.png', 'battle_icon.png'] or 'chapter_' in target:
                 self.logger.debug(f'Icon {target}: max_val={max_val:.3f}, found={icon_found}')
 
-=======
-            
-            # Removed verbose per-icon visibility debug logging
-            
->>>>>>> 37071ab7
             if icon_found:
                 icon_count += 1
             current_icons.append([target, icon_found, (x, y)])
